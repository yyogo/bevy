--- conflicted
+++ resolved
@@ -1,10 +1,7 @@
 //! Event handling types.
 
 use crate as bevy_ecs;
-<<<<<<< HEAD
 use crate::batching::BatchingStrategy;
-use crate::system::{Local, Res, ResMut, Resource, SystemParam};
-=======
 use crate::change_detection::MutUntyped;
 use crate::{
     change_detection::{DetectChangesMut, Mut},
@@ -12,7 +9,6 @@
     system::{Local, Res, ResMut, Resource, SystemParam},
     world::World,
 };
->>>>>>> 6003a317
 pub use bevy_ecs_macros::Event;
 use bevy_ecs_macros::SystemSet;
 use bevy_utils::detailed_trace;
@@ -860,7 +856,6 @@
     }
 }
 
-<<<<<<< HEAD
 /// A parallel iterator over `Event`s.
 #[derive(Debug)]
 pub struct EventParIter<'a, E: Event> {
@@ -991,7 +986,6 @@
 }
 
 #[doc(hidden)]
-=======
 struct RegisteredEvent {
     component_id: ComponentId,
     // Required to flush the secondary buffer and drop events even if left unchanged.
@@ -1003,7 +997,6 @@
 
 /// A registry of all of the [`Events`] in the [`World`], used by [`event_update_system`]
 /// to update all of the events.
->>>>>>> 6003a317
 #[derive(Resource, Default)]
 pub struct EventRegistry {
     needs_update: bool,
